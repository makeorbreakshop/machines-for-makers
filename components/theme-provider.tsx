--- conflicted
+++ resolved
@@ -12,7 +12,6 @@
   // Check for calculator page - handle both /tools/machine-business-calculator and any sub-paths
   const isCalculatorPage = pathname?.includes('/machine-business-calculator')
   
-<<<<<<< HEAD
   // For calculator pages, force dark theme
   if (isCalculatorPage) {
     return (
@@ -22,17 +21,6 @@
         forcedTheme="dark"
         enableSystem={false}
         disableTransitionOnChange
-=======
-  // For calculator pages, force dark theme completely
-  if (isCalculatorPage) {
-    return (
-      <NextThemesProvider 
-        {...props} 
-        defaultTheme="dark" 
-        forcedTheme="dark"
-        enableSystem={false}
-        attribute="class"
->>>>>>> 14670728
       >
         {children}
       </NextThemesProvider>
@@ -42,19 +30,11 @@
   // Force light mode for all other pages
   return (
     <NextThemesProvider 
-<<<<<<< HEAD
       attribute="class"
       defaultTheme="light" 
       forcedTheme="light"
       enableSystem={false}
       disableTransitionOnChange
-=======
-      {...props} 
-      defaultTheme="light" 
-      forcedTheme="light"
-      enableSystem={false}
-      attribute="class"
->>>>>>> 14670728
     >
       {children}
     </NextThemesProvider>
