--- conflicted
+++ resolved
@@ -54,13 +54,8 @@
     supabase.from("brands").select("*").order("Name"),
   ])
 
-<<<<<<< HEAD
-  console.log("Brands for existing machine:", brandsResponse.data?.length || 0)
-  console.log("Machine company value:", machine["Company"])
-=======
   console.log("Brands for existing machine:", brandsResponse);
   console.log("Machine company value:", machine["Company"]);
->>>>>>> 0e866704
 
   // Helper function to convert "Yes"/"No" strings to boolean values
   const stringToBoolean = (value: string | null): boolean => {
